'use client';
import { useState, useEffect } from 'react';
import { supabase } from '@/server/utils/supabase-client';
import Link from 'next/link';
import { useRouter } from 'next/navigation';

export default function UploadPage() {
    const [file, setFile] = useState(null);
    const [title, setTitle] = useState('');
    const [uploading, setUploading] = useState(false);
    const [error, setError] = useState(null);
    const [success, setSuccess] = useState(false);
    const [dragActive, setDragActive] = useState(false);
    const [resumeId, setResumeId] = useState(null);
    const [processing, setProcessing] = useState(false);
    const [uploadProgress, setUploadProgress] = useState(0);
    const [processingStatus, setProcessingStatus] = useState(null);
    const [processingProgress, setProcessingProgress] = useState(0);
    const router = useRouter();
    const [isAuthenticated, setIsAuthenticated] = useState(false);
    const [loading, setLoading] = useState(true);


    // Check authentication on component mount
    useEffect(() => {
        const checkAuth = async () => {
            const { data: { session } } = await supabase.auth.getSession();
            if (!session) {
                // Redirect to login if not authenticated
                router.push('/auth/signin');
            } else {
                setIsAuthenticated(true);
            }
            setLoading(false);
        };

<<<<<<< HEAD
=======
        checkAuth();
    }, [router]);

    // Show loading state or redirect if not authenticated
    if (loading) {
        return <div className="flex justify-center items-center min-h-screen">
            <div className="animate-spin rounded-full h-12 w-12 border-b-2 border-brown"></div>
        </div>;
    }

    if (!isAuthenticated) {
        return null; // Will redirect in the useEffect
    }

    // Validate the file
>>>>>>> 0e03e92d
    const validateFile = (selectedFile) => {
        setError(null);
        if (!selectedFile) return { valid: false, message: 'Please select a file' };

        const maxSize = 10 * 1024 * 1024;
        if (selectedFile.size > maxSize) {
            return {
                valid: false,
                message: `File size ${(selectedFile.size/(1024*1024)).toFixed(1)}MB exceeds 10MB limit`
            };
        }

        const allowedTypes = [
            'application/pdf',
            'application/msword',
            'application/vnd.openxmlformats-officedocument.wordprocessingml.document'
        ];

        if (!allowedTypes.includes(selectedFile.type)) {
            return {
                valid: false,
                message: 'Only PDF, DOC, and DOCX files are allowed'
            };
        }

        return { valid: true, message: 'Valid file' };
    };

    const handleFileChange = (e) => {
        const selectedFile = e.target.files?.[0];
        if (selectedFile) processFile(selectedFile);
    };

    const handleDrag = (e) => {
        e.preventDefault();
        e.stopPropagation();
        setDragActive(e.type === "dragenter" || e.type === "dragover");
    };

    const handleDrop = (e) => {
        e.preventDefault();
        e.stopPropagation();
        setDragActive(false);
        const file = e.dataTransfer.files?.[0];
        file && processFile(file);
    };

    const processFile = (file) => {
        const validation = validateFile(file);
        if (!validation.valid) {
            setError(validation.message);
            setFile(null);
            return;
        }

        setFile(file);
        if (!title) {
            const cleanName = file.name
                .replace(/\.[^/.]+$/, "") // Remove extension
                .replace(/[_-]/g, ' ')
                .replace(/\s+/g, ' ')
                .trim();
            setTitle(cleanName);
        }
    };

    const getFileType = (file) => {
        const typeMap = {
            'application/pdf': 'pdf',
            'application/msword': 'doc',
            'application/vnd.openxmlformats-officedocument.wordprocessingml.document': 'docx'
        };
        return typeMap[file.type] || 'unknown';
    };



    const handleSubmit = async (e) => {
        e.preventDefault();
        if (!file) {
            setError('Please select a file to upload');
            return;
        }

        try {
            setUploading(true);
            setError(null);
            setUploadProgress(0);

<<<<<<< HEAD
            // Get fresh session
            const { data: { session }, error: sessionError } = await supabase.auth.getSession();
            if (!session || sessionError) throw new Error('Session expired - please sign in again');

            // Verify valid user
            const { data: { user }, error: userError } = await supabase.auth.getUser(session.access_token);
=======
            // Get fresh session - this is critical for authentication
            const { data: sessionData, error: sessionError } = await supabase.auth.getSession();

            if (sessionError || !sessionData.session) {
                throw new Error('Session expired - please sign in again');
            }

            // Store the token for later use
            const token = sessionData.session.access_token;

            // Verify valid user
            const { data: { user }, error: userError } = await supabase.auth.getUser();
>>>>>>> 0e03e92d
            if (!user || userError) throw new Error('User authentication failed');

            // Upload file to storage
            const fileExt = file.name.split('.').pop();
            const fileName = `${Date.now()}_${user.id}_${file.name.replace(/\.[^/.]+$/, "")}.${fileExt}`;
            const filePath = `user-${user.id}/${fileName}`;

            const { error: uploadError } = await supabase.storage
                .from('resumes')
                .upload(filePath, file, {
                    upsert: false,
                    onUploadProgress: (progress) => {
                        setUploadProgress(Math.round((progress.loaded / progress.total) * 100));
                    }
                });

            if (uploadError) throw new Error(`File upload failed: ${uploadError.message}`);

            // Create signed URL
            const { data: signedUrlData, error: urlError } = await supabase.storage
                .from('resumes')
                .createSignedUrl(filePath, 60 * 60);

<<<<<<< HEAD
            if (urlError) throw new Error(`URL generation failed: ${urlError.message}`);
=======
            if (signedError) {
                throw new Error(`Failed to generate URL for the uploaded file: ${signedError.message}`);
            }
            const fileUrl = signedData.signedUrl;

            const resumeData = {
                title: title || 'Untitled Resume',
                user_id: user.id,
                file_path: filePath,
                file_url: fileUrl,
                file_type: getFileType(file),
                status: 'uploaded',
                created_at: new Date().toISOString()
            };
>>>>>>> 0e03e92d

            // Create database record
            const { data: resumeData, error: dbError } = await supabase
                .from('resumes')
                .insert([{
                    title: title || 'Untitled Resume',
                    user_id: user.id,
                    file_path: filePath,
                    file_url: signedUrlData.signedUrl,
                    file_type: getFileType(file),
                    status: 'uploaded'
                }])
                .select('id')
                .single();

            if (dbError) throw new Error(`Database error: ${dbError.message}`);

            setResumeId(resumeData.id);
            setProcessing(true);
            setProcessingProgress(10);

<<<<<<< HEAD
            // Start processing pipeline
            const processResponse = await fetch(`/api/resumes/${resumeData.id}/process-resume`, {
                method: 'POST',
                headers: {
                    'Content-Type': 'application/json',
                    'Authorization': `Bearer ${session.access_token}`
                },
                body: JSON.stringify({ resumeId: resumeData.id })
            });

            if (!processResponse.ok) {
                const errorData = await processResponse.json();
                throw new Error(errorData.error || 'Processing initialization failed');
=======
            // Make sure to include the auth token in your request
            const processingResponse = await fetch('/api/process-resume', {
                method: 'POST',
                headers: {
                    'Content-Type': 'application/json',
                    'Authorization': `Bearer ${token}`  // Send the token here
                },
                body: JSON.stringify({
                    resumeId: insertedResume.id
                }),
            });

            if (!processingResponse.ok) {
                const errorData = await processingResponse.json();
                console.warn('Processing warning:', errorData.error || 'Unknown processing issue');
                // Continue instead of throwing - we'll still poll for status
>>>>>>> 0e03e92d
            }

            // Poll for status updates
            const pollInterval = setInterval(async () => {
                try {
<<<<<<< HEAD
                    const statusResponse = await fetch(`/api/resumes/${resumeData.id}/status`, {
                        headers: {
                            'Authorization': `Bearer ${session.access_token}`
=======
                    // Also include the token in status requests
                    const statusResponse = await fetch(`/api/resumes/${insertedResume.id}/status`, {
                        headers: {
                            'Authorization': `Bearer ${token}`
                        }
                    });

                    if (statusResponse.ok) {
                        const statusData = await statusResponse.json();
                        setProcessingStatus(statusData.status);

                        if (statusData.progressPercentage) {
                            setProcessingProgress(statusData.progressPercentage);
                        } else {
                            // Otherwise increment our simulated progress
                            setProcessingProgress(prev => Math.min(prev + 5, 95));
>>>>>>> 0e03e92d
                        }
                    });

                    if (!statusResponse.ok) {
                        clearInterval(pollInterval);
                        throw new Error('Status check failed');
                    }

                    const statusData = await statusResponse.json();

                    setProcessingStatus(statusData.status);
                    setProcessingProgress(statusData.progress || 0);

                    if (['parsed', 'analyzed', 'completed', 'failed'].includes(statusData.status)) {
                        clearInterval(pollInterval);
                        setProcessing(false);

                        if (statusData.status === 'failed') {
                            throw new Error(statusData.error || 'Processing failed');
                        } else {
                            setSuccess(true);
                        }
                    }
                } catch (error) {
                    console.error('Polling error:', error);
                    setError(error.message);
                    setProcessing(false);
                    clearInterval(pollInterval);
                }
            }, 2000);

        } catch (error) {
            console.error('Upload error:', error);
            setError(error.message);
            setUploading(false);
            setProcessing(false);
        } finally {
            setUploading(false);
        }
    };

    if (success) {
        return (
            <div className="max-w-lg mx-auto p-8 bg-white rounded-xl shadow-lg">
                <div className="text-center">
                    <div className="bg-green-100 rounded-full h-20 w-20 flex items-center justify-center mx-auto mb-4">
                        <svg className="h-10 w-10 text-green-500" fill="none" viewBox="0 0 24 24" stroke="currentColor">
                            <path strokeLinecap="round" strokeLinejoin="round" strokeWidth={2} d="M5 13l4 4L19 7" />
                        </svg>
                    </div>
                    <h2 className="text-2xl font-bold mb-4 text-gray-800">Upload Successful!</h2>
                    <div className="flex flex-col space-y-3 sm:flex-row sm:space-x-4 sm:space-y-0 justify-center">
                        <Link
                            href={`/resume/${resumeId}`}
                            className="px-6 py-3 bg-brown text-white rounded-lg hover:bg-brown-dark transition-colors"
                        >
                            View Analysis
                        </Link>
                        <button
                            onClick={() => {
                                setFile(null);
                                setTitle('');
                                setSuccess(false);
                                setResumeId(null);
                            }}
                            className="px-6 py-3 bg-gray-100 text-gray-700 rounded-lg hover:bg-gray-200 transition-colors"
                        >
                            Upload Another
                        </button>
                    </div>
                </div>
            </div>
        );
    }

    return (
        <div className="max-w-lg mx-auto p-8 bg-white rounded-xl shadow-lg">
            <h1 className="text-2xl font-bold mb-6 text-center text-gray-800">Upload Resume</h1>

            {error && (
                <div className="bg-red-50 border border-red-200 text-red-600 p-4 rounded-lg mb-6 flex items-start">
                    <svg className="h-5 w-5 mr-2 flex-shrink-0" fill="none" viewBox="0 0 24 24" stroke="currentColor">
                        <path strokeLinecap="round" strokeLinejoin="round" strokeWidth={2} d="M12 9v2m0 4h.01m-6.938 4h13.856c1.54 0 2.502-1.667 1.732-3L13.732 4c-.77-1.333-2.694-1.333-3.464 0L3.34 16c-.77 1.333.192 3 1.732 3z" />
                    </svg>
                    <span>{error}</span>
                </div>
            )}

            <form onSubmit={handleSubmit} className="space-y-6">
                <div>
                    <label className="block text-sm font-medium text-gray-700 mb-2">
                        Resume Title
                    </label>
                    <input
                        type="text"
                        value={title}
                        onChange={(e) => setTitle(e.target.value)}
                        className="w-full px-4 py-3 border border-gray-300 rounded-lg focus:ring-2 focus:ring-brown focus:border-transparent"
                        placeholder="Software Engineer Resume"
                    />
                </div>

                <div
                    className={`border-2 border-dashed rounded-lg p-8 text-center cursor-pointer transition-colors
                        ${dragActive ? 'border-brown bg-brown/10' : 'border-gray-300'}
                        ${file ? 'bg-gray-50' : ''}`}
                    onDragEnter={handleDrag}
                    onDragLeave={handleDrag}
                    onDragOver={handleDrag}
                    onDrop={handleDrop}
                    onClick={() => document.getElementById('hidden-file-input').click()}
                >
                    <input
                        type="file"
                        id="hidden-file-input"
                        className="hidden"
                        onChange={handleFileChange}
                        accept=".pdf,.doc,.docx"
                    />

                    {file ? (
                        <div className="flex items-center justify-center space-x-4">
                            <div className={`h-12 w-12 rounded-lg flex items-center justify-center ${
                                file.type === 'application/pdf' ? 'bg-red-100' : 'bg-blue-100'
                            }`}>
                                <span className={`text-sm font-medium ${
                                    file.type === 'application/pdf' ? 'text-red-700' : 'text-blue-700'
                                }`}>
                                    {getFileType(file).toUpperCase()}
                                </span>
                            </div>
                            <div className="text-left">
                                <p className="font-medium text-gray-800">{file.name}</p>
                                <p className="text-sm text-gray-500">{(file.size/1024).toFixed(1)} KB</p>
                            </div>
                            <button
                                type="button"
                                className="text-gray-400 hover:text-red-500 ml-2"
                                onClick={(e) => {
                                    e.stopPropagation();
                                    setFile(null);
                                }}
                            >
                                ✕
                            </button>
                        </div>
                    ) : (
                        <>
                            <svg className="h-12 w-12 text-gray-400 mx-auto mb-4" fill="none" viewBox="0 0 24 24" stroke="currentColor">
                                <path strokeLinecap="round" strokeLinejoin="round" strokeWidth={2} d="M7 16a4 4 0 01-.88-7.903A5 5 0 1115.9 6L16 6a5 5 0 011 9.9M15 13l-3-3m0 0l-3 3m3-3v12" />
                            </svg>
                            <p className="text-gray-700 mb-1">
                                Drag file here or <span className="text-brown font-medium">browse</span>
                            </p>
                            <p className="text-sm text-gray-500">
                                PDF, DOC, DOCX (Max 10MB)
                            </p>
                        </>
                    )}
                </div>

                {uploadProgress > 0 && (
                    <div className="w-full bg-gray-200 rounded-full h-2">
                        <div
                            className="bg-brown h-2 rounded-full transition-all duration-300"
                            style={{ width: `${uploadProgress}%` }}
                        />
                    </div>
                )}

                <button
                    type="submit"
                    disabled={uploading || processing || !file}
                    className={`w-full py-3 px-4 rounded-lg font-medium text-white transition-colors
                        ${uploading || processing || !file
                        ? 'bg-gray-400 cursor-not-allowed'
                        : 'bg-brown hover:bg-brown-dark'}`}
                >
                    {uploading ? 'Uploading...' : 'Upload Resume'}
                </button>
            </form>
        </div>
    );
}<|MERGE_RESOLUTION|>--- conflicted
+++ resolved
@@ -1,3 +1,5 @@
+// src/app/upload/page.js
+
 'use client';
 import { useState, useEffect } from 'react';
 import { supabase } from '@/server/utils/supabase-client';
@@ -14,6 +16,7 @@
     const [resumeId, setResumeId] = useState(null);
     const [processing, setProcessing] = useState(false);
     const [uploadProgress, setUploadProgress] = useState(0);
+    const [fileValidation, setFileValidation] = useState({ valid: false, message: '' });
     const [processingStatus, setProcessingStatus] = useState(null);
     const [processingProgress, setProcessingProgress] = useState(0);
     const router = useRouter();
@@ -34,8 +37,6 @@
             setLoading(false);
         };
 
-<<<<<<< HEAD
-=======
         checkAuth();
     }, [router]);
 
@@ -51,19 +52,25 @@
     }
 
     // Validate the file
->>>>>>> 0e03e92d
     const validateFile = (selectedFile) => {
+        // Reset previous errors
         setError(null);
-        if (!selectedFile) return { valid: false, message: 'Please select a file' };
-
-        const maxSize = 10 * 1024 * 1024;
+
+        // Basic validation
+        if (!selectedFile) {
+            return { valid: false, message: 'Please select a file' };
+        }
+
+        // Size validation (max 10MB)
+        const maxSize = 10 * 1024 * 1024; // 10MB in bytes
         if (selectedFile.size > maxSize) {
             return {
                 valid: false,
-                message: `File size ${(selectedFile.size/(1024*1024)).toFixed(1)}MB exceeds 10MB limit`
+                message: `File is too large (${(selectedFile.size / (1024 * 1024)).toFixed(2)}MB). Maximum size is 10MB.`
             };
         }
 
+        // Type validation
         const allowedTypes = [
             'application/pdf',
             'application/msword',
@@ -73,58 +80,78 @@
         if (!allowedTypes.includes(selectedFile.type)) {
             return {
                 valid: false,
-                message: 'Only PDF, DOC, and DOCX files are allowed'
+                message: 'Invalid file type. Please upload a PDF, DOC, or DOCX file.'
             };
         }
 
-        return { valid: true, message: 'Valid file' };
+        // If all checks pass
+        return { valid: true, message: 'File is valid' };
     };
 
     const handleFileChange = (e) => {
         const selectedFile = e.target.files?.[0];
-        if (selectedFile) processFile(selectedFile);
+        if (selectedFile) {
+            processFile(selectedFile);
+        }
     };
 
     const handleDrag = (e) => {
         e.preventDefault();
         e.stopPropagation();
-        setDragActive(e.type === "dragenter" || e.type === "dragover");
+
+        if (e.type === "dragenter" || e.type === "dragover") {
+            setDragActive(true);
+        } else if (e.type === "dragleave") {
+            setDragActive(false);
+        }
     };
 
     const handleDrop = (e) => {
         e.preventDefault();
         e.stopPropagation();
         setDragActive(false);
-        const file = e.dataTransfer.files?.[0];
-        file && processFile(file);
-    };
-
-    const processFile = (file) => {
-        const validation = validateFile(file);
-        if (!validation.valid) {
+
+        if (e.dataTransfer.files && e.dataTransfer.files[0]) {
+            processFile(e.dataTransfer.files[0]);
+        }
+    };
+
+    const processFile = (selectedFile) => {
+        // Validate the file
+        const validation = validateFile(selectedFile);
+        setFileValidation(validation);
+
+        if (validation.valid) {
+            setFile(selectedFile);
+            // Auto-populate title from filename if empty
+            if (!title) {
+                // Remove extension and replace underscores/hyphens with spaces
+                let suggestedTitle = selectedFile.name.split('.')[0]
+                    .replace(/[_-]/g, ' ')
+                    .replace(/\s+/g, ' ') // Normalize spaces
+                    .trim();
+
+                // Capitalize words
+                suggestedTitle = suggestedTitle
+                    .split(' ')
+                    .map(word => word.charAt(0).toUpperCase() + word.slice(1))
+                    .join(' ');
+
+                setTitle(suggestedTitle);
+            }
+        } else {
+            setFile(null);
             setError(validation.message);
-            setFile(null);
-            return;
-        }
-
-        setFile(file);
-        if (!title) {
-            const cleanName = file.name
-                .replace(/\.[^/.]+$/, "") // Remove extension
-                .replace(/[_-]/g, ' ')
-                .replace(/\s+/g, ' ')
-                .trim();
-            setTitle(cleanName);
         }
     };
 
     const getFileType = (file) => {
-        const typeMap = {
+        const types = {
             'application/pdf': 'pdf',
             'application/msword': 'doc',
             'application/vnd.openxmlformats-officedocument.wordprocessingml.document': 'docx'
         };
-        return typeMap[file.type] || 'unknown';
+        return types[file.type] || 'unknown';
     };
 
 
@@ -141,14 +168,6 @@
             setError(null);
             setUploadProgress(0);
 
-<<<<<<< HEAD
-            // Get fresh session
-            const { data: { session }, error: sessionError } = await supabase.auth.getSession();
-            if (!session || sessionError) throw new Error('Session expired - please sign in again');
-
-            // Verify valid user
-            const { data: { user }, error: userError } = await supabase.auth.getUser(session.access_token);
-=======
             // Get fresh session - this is critical for authentication
             const { data: sessionData, error: sessionError } = await supabase.auth.getSession();
 
@@ -161,33 +180,38 @@
 
             // Verify valid user
             const { data: { user }, error: userError } = await supabase.auth.getUser();
->>>>>>> 0e03e92d
             if (!user || userError) throw new Error('User authentication failed');
 
             // Upload file to storage
             const fileExt = file.name.split('.').pop();
-            const fileName = `${Date.now()}_${user.id}_${file.name.replace(/\.[^/.]+$/, "")}.${fileExt}`;
-            const filePath = `user-${user.id}/${fileName}`;
-
+            const sanitizedName = file.name.replace(/[^a-zA-Z0-9]/g, '_').toLowerCase();
+            const fileName = `${Date.now()}_${sanitizedName}`;
+            const filePath = `${user.id}/${fileName}`;
+
+            // Set up upload with progress tracking
+            const uploadOptions = {
+                upsert: true,
+                onUploadProgress: (progress) => {
+                    // Calculate percentage completion
+                    const percentage = Math.round((progress.loaded / progress.total) * 100);
+                    setUploadProgress(percentage);
+                }
+            };
+
+            // Upload the file
             const { error: uploadError } = await supabase.storage
                 .from('resumes')
-                .upload(filePath, file, {
-                    upsert: false,
-                    onUploadProgress: (progress) => {
-                        setUploadProgress(Math.round((progress.loaded / progress.total) * 100));
-                    }
-                });
-
-            if (uploadError) throw new Error(`File upload failed: ${uploadError.message}`);
-
-            // Create signed URL
-            const { data: signedUrlData, error: urlError } = await supabase.storage
+                .upload(filePath, file, uploadOptions);
+
+            if (uploadError) {
+                throw new Error(`File upload failed: ${uploadError.message}`);
+            }
+
+            // Get the file URL
+            const { data: signedData, error: signedError } = await supabase.storage
                 .from('resumes')
-                .createSignedUrl(filePath, 60 * 60);
-
-<<<<<<< HEAD
-            if (urlError) throw new Error(`URL generation failed: ${urlError.message}`);
-=======
+                .createSignedUrl(filePath, 60 * 60 * 24 * 30);
+
             if (signedError) {
                 throw new Error(`Failed to generate URL for the uploaded file: ${signedError.message}`);
             }
@@ -202,43 +226,25 @@
                 status: 'uploaded',
                 created_at: new Date().toISOString()
             };
->>>>>>> 0e03e92d
-
-            // Create database record
-            const { data: resumeData, error: dbError } = await supabase
+
+            // Insert resume record into database
+            const { data: insertedResume, error: dbError } = await supabase
                 .from('resumes')
-                .insert([{
-                    title: title || 'Untitled Resume',
-                    user_id: user.id,
-                    file_path: filePath,
-                    file_url: signedUrlData.signedUrl,
-                    file_type: getFileType(file),
-                    status: 'uploaded'
-                }])
+                .insert([resumeData])
                 .select('id')
                 .single();
 
-            if (dbError) throw new Error(`Database error: ${dbError.message}`);
-
-            setResumeId(resumeData.id);
+            if (dbError) {
+                throw new Error(`Failed to save resume information: ${dbError.message}`);
+            }
+
+            setResumeId(insertedResume.id);
+
+            // Trigger text extraction processing
             setProcessing(true);
-            setProcessingProgress(10);
-
-<<<<<<< HEAD
-            // Start processing pipeline
-            const processResponse = await fetch(`/api/resumes/${resumeData.id}/process-resume`, {
-                method: 'POST',
-                headers: {
-                    'Content-Type': 'application/json',
-                    'Authorization': `Bearer ${session.access_token}`
-                },
-                body: JSON.stringify({ resumeId: resumeData.id })
-            });
-
-            if (!processResponse.ok) {
-                const errorData = await processResponse.json();
-                throw new Error(errorData.error || 'Processing initialization failed');
-=======
+            setProcessingProgress(0);
+            setProcessingStatus('processing');
+
             // Make sure to include the auth token in your request
             const processingResponse = await fetch('/api/process-resume', {
                 method: 'POST',
@@ -255,17 +261,11 @@
                 const errorData = await processingResponse.json();
                 console.warn('Processing warning:', errorData.error || 'Unknown processing issue');
                 // Continue instead of throwing - we'll still poll for status
->>>>>>> 0e03e92d
-            }
-
-            // Poll for status updates
-            const pollInterval = setInterval(async () => {
+            }
+
+            // Start polling for status updates
+            const statusCheckInterval = setInterval(async () => {
                 try {
-<<<<<<< HEAD
-                    const statusResponse = await fetch(`/api/resumes/${resumeData.id}/status`, {
-                        headers: {
-                            'Authorization': `Bearer ${session.access_token}`
-=======
                     // Also include the token in status requests
                     const statusResponse = await fetch(`/api/resumes/${insertedResume.id}/status`, {
                         headers: {
@@ -282,75 +282,74 @@
                         } else {
                             // Otherwise increment our simulated progress
                             setProcessingProgress(prev => Math.min(prev + 5, 95));
->>>>>>> 0e03e92d
                         }
-                    });
-
-                    if (!statusResponse.ok) {
-                        clearInterval(pollInterval);
-                        throw new Error('Status check failed');
-                    }
-
-                    const statusData = await statusResponse.json();
-
-                    setProcessingStatus(statusData.status);
-                    setProcessingProgress(statusData.progress || 0);
-
-                    if (['parsed', 'analyzed', 'completed', 'failed'].includes(statusData.status)) {
-                        clearInterval(pollInterval);
-                        setProcessing(false);
-
-                        if (statusData.status === 'failed') {
-                            throw new Error(statusData.error || 'Processing failed');
-                        } else {
-                            setSuccess(true);
+
+                        // If processing is complete or failed
+                        if (['parsed', 'analyzed', 'completed', 'failed'].includes(statusData.status)) {
+                            clearInterval(statusCheckInterval);
+                            setProcessing(false);
+
+                            if (statusData.status === 'failed') {
+                                setError(statusData.error || 'Processing failed');
+                            } else {
+                                setSuccess(true);
+                            }
                         }
                     }
                 } catch (error) {
-                    console.error('Polling error:', error);
-                    setError(error.message);
-                    setProcessing(false);
-                    clearInterval(pollInterval);
+                    console.error('Error checking status:', error);
                 }
             }, 2000);
 
+            setUploading(false);
+            setUploadProgress(100);
+
         } catch (error) {
-            console.error('Upload error:', error);
-            setError(error.message);
+            console.error('Error uploading resume:', error);
+            setError(error.message || 'An error occurred during upload');
             setUploading(false);
             setProcessing(false);
-        } finally {
-            setUploading(false);
         }
     };
 
     if (success) {
         return (
-            <div className="max-w-lg mx-auto p-8 bg-white rounded-xl shadow-lg">
-                <div className="text-center">
+            <div className='max-w-lg mx-auto p-8 bg-white rounded-xl shadow-lg'>
+                <div className='text-center'>
                     <div className="bg-green-100 rounded-full h-20 w-20 flex items-center justify-center mx-auto mb-4">
-                        <svg className="h-10 w-10 text-green-500" fill="none" viewBox="0 0 24 24" stroke="currentColor">
+                        <svg xmlns="http://www.w3.org/2000/svg" className="h-10 w-10 text-green-500" fill="none" viewBox="0 0 24 24" stroke="currentColor">
                             <path strokeLinecap="round" strokeLinejoin="round" strokeWidth={2} d="M5 13l4 4L19 7" />
                         </svg>
                     </div>
-                    <h2 className="text-2xl font-bold mb-4 text-gray-800">Upload Successful!</h2>
-                    <div className="flex flex-col space-y-3 sm:flex-row sm:space-x-4 sm:space-y-0 justify-center">
+                    <h2 className="text-2xl font-bold mb-2 text-gray-800">Resume Processed Successfully!</h2>
+                    <p className="mb-6 text-gray-600">
+                        Your resume has been uploaded and processed. You can now view the analysis and extracted data.
+                    </p>
+                    <div className="flex flex-col space-y-3 sm:flex-row sm:space-y-0 sm:space-x-4 justify-center">
                         <Link
                             href={`/resume/${resumeId}`}
-                            className="px-6 py-3 bg-brown text-white rounded-lg hover:bg-brown-dark transition-colors"
+                            className="px-6 py-3 bg-brown text-white font-medium rounded-lg hover:bg-brown-dark transition duration-200"
                         >
-                            View Analysis
+                            View Results
+                        </Link>
+                        <Link
+                            href="/"
+                            className="px-6 py-3 bg-brown text-white font-medium rounded-lg hover:bg-brown-dark transition duration-200"
+                        >
+                            Go to Dashboard
                         </Link>
                         <button
                             onClick={() => {
+                                setSuccess(false);
                                 setFile(null);
                                 setTitle('');
-                                setSuccess(false);
+                                setUploadProgress(0);
+                                setProcessingProgress(0);
                                 setResumeId(null);
                             }}
-                            className="px-6 py-3 bg-gray-100 text-gray-700 rounded-lg hover:bg-gray-200 transition-colors"
+                            className="px-6 py-3 bg-white text-gray-700 font-medium rounded-lg border border-gray-300 hover:bg-gray-50 transition duration-200"
                         >
-                            Upload Another
+                            Upload Another Resume
                         </button>
                     </div>
                 </div>
@@ -360,11 +359,11 @@
 
     return (
         <div className="max-w-lg mx-auto p-8 bg-white rounded-xl shadow-lg">
-            <h1 className="text-2xl font-bold mb-6 text-center text-gray-800">Upload Resume</h1>
+            <h2 className="text-2xl font-bold mb-6 text-center text-gray-800">Upload Your Resume</h2>
 
             {error && (
-                <div className="bg-red-50 border border-red-200 text-red-600 p-4 rounded-lg mb-6 flex items-start">
-                    <svg className="h-5 w-5 mr-2 flex-shrink-0" fill="none" viewBox="0 0 24 24" stroke="currentColor">
+                <div className="bg-red-50 border border-red-200 text-red-600 px-4 py-3 rounded-lg mb-6 flex items-start">
+                    <svg xmlns="http://www.w3.org/2000/svg" className="h-5 w-5 mr-2 mt-0.5 flex-shrink-0" fill="none" viewBox="0 0 24 24" stroke="currentColor">
                         <path strokeLinecap="round" strokeLinejoin="round" strokeWidth={2} d="M12 9v2m0 4h.01m-6.938 4h13.856c1.54 0 2.502-1.667 1.732-3L13.732 4c-.77-1.333-2.694-1.333-3.464 0L3.34 16c-.77 1.333.192 3 1.732 3z" />
                     </svg>
                     <span>{error}</span>
@@ -373,97 +372,155 @@
 
             <form onSubmit={handleSubmit} className="space-y-6">
                 <div>
-                    <label className="block text-sm font-medium text-gray-700 mb-2">
+                    <label htmlFor="title" className="block text-sm font-medium text-gray-700 mb-2">
                         Resume Title
                     </label>
                     <input
                         type="text"
+                        id="title"
                         value={title}
                         onChange={(e) => setTitle(e.target.value)}
-                        className="w-full px-4 py-3 border border-gray-300 rounded-lg focus:ring-2 focus:ring-brown focus:border-transparent"
-                        placeholder="Software Engineer Resume"
+                        className="w-full px-4 py-3 rounded-lg border border-gray-300 focus:outline-none focus:ring-2 focus:ring-brown focus:border-transparent"
+                        placeholder="e.g., Software Engineer Resume"
                     />
                 </div>
 
-                <div
-                    className={`border-2 border-dashed rounded-lg p-8 text-center cursor-pointer transition-colors
-                        ${dragActive ? 'border-brown bg-brown/10' : 'border-gray-300'}
-                        ${file ? 'bg-gray-50' : ''}`}
-                    onDragEnter={handleDrag}
-                    onDragLeave={handleDrag}
-                    onDragOver={handleDrag}
-                    onDrop={handleDrop}
-                    onClick={() => document.getElementById('hidden-file-input').click()}
-                >
-                    <input
-                        type="file"
-                        id="hidden-file-input"
-                        className="hidden"
-                        onChange={handleFileChange}
-                        accept=".pdf,.doc,.docx"
-                    />
-
-                    {file ? (
-                        <div className="flex items-center justify-center space-x-4">
-                            <div className={`h-12 w-12 rounded-lg flex items-center justify-center ${
-                                file.type === 'application/pdf' ? 'bg-red-100' : 'bg-blue-100'
-                            }`}>
-                                <span className={`text-sm font-medium ${
-                                    file.type === 'application/pdf' ? 'text-red-700' : 'text-blue-700'
-                                }`}>
-                                    {getFileType(file).toUpperCase()}
-                                </span>
+                <div className="space-y-2">
+                    <label className="block text-sm font-medium text-gray-700 mb-2">
+                        Resume File
+                    </label>
+
+                    <div
+                        className={`border-2 border-dashed rounded-lg p-6 flex flex-col items-center justify-center cursor-pointer 
+              ${dragActive ? 'border-brown bg-brown/5' : 'border-gray-300'}
+              ${file ? 'bg-gray-50' : ''}
+              hover:border-brown hover:bg-brown/5 transition-colors`}
+                        onDragEnter={handleDrag}
+                        onDragLeave={handleDrag}
+                        onDragOver={handleDrag}
+                        onDrop={handleDrop}
+                        onClick={() => document.getElementById('file-upload').click()}
+                    >
+                        <input
+                            type="file"
+                            id="file-upload"
+                            onChange={handleFileChange}
+                            className="hidden"
+                            accept=".pdf,.doc,.docx,application/pdf,application/msword,application/vnd.openxmlformats-officedocument.wordprocessingml.document"
+                        />
+
+                        {file ? (
+                            <div className="flex items-center space-x-4">
+                                <div className={`h-12 w-12 rounded-lg flex items-center justify-center
+                  ${file.type === 'application/pdf' ? 'bg-red-100' : 'bg-blue-100'}`}>
+                  <span className={`text-sm font-medium 
+                    ${file.type === 'application/pdf' ? 'text-red-700' : 'text-blue-700'}`}>
+                    {getFileType(file).toUpperCase()}
+                  </span>
+                                </div>
+                                <div>
+                                    <p className="font-medium text-gray-800">{file.name}</p>
+                                    <p className="text-sm text-gray-500">{(file.size / 1024).toFixed(1)} KB</p>
+                                </div>
+                                <button
+                                    type="button"
+                                    className="ml-2 text-gray-400 hover:text-red-500"
+                                    onClick={(e) => {
+                                        e.stopPropagation();
+                                        setFile(null);
+                                    }}
+                                >
+                                    <svg xmlns="http://www.w3.org/2000/svg" className="h-5 w-5" fill="none" viewBox="0 0 24 24" stroke="currentColor">
+                                        <path strokeLinecap="round" strokeLinejoin="round" strokeWidth={2} d="M6 18L18 6M6 6l12 12" />
+                                    </svg>
+                                </button>
                             </div>
-                            <div className="text-left">
-                                <p className="font-medium text-gray-800">{file.name}</p>
-                                <p className="text-sm text-gray-500">{(file.size/1024).toFixed(1)} KB</p>
+                        ) : (
+                            <>
+                                <svg xmlns="http://www.w3.org/2000/svg" className="h-12 w-12 text-gray-400 mb-3" fill="none" viewBox="0 0 24 24" stroke="currentColor">
+                                    <path strokeLinecap="round" strokeLinejoin="round" strokeWidth={2} d="M7 16a4 4 0 01-.88-7.903A5 5 0 1115.9 6L16 6a5 5 0 011 9.9M15 13l-3-3m0 0l-3 3m3-3v12" />
+                                </svg>
+                                <p className="text-center mb-1 font-medium text-gray-700">
+                                    Drag & drop your file here or <span className="text-brown">browse</span>
+                                </p>
+                                <p className="text-center text-xs text-gray-500">
+                                    Supports PDF, DOC, DOCX (Max 10MB)
+                                </p>
+                            </>
+                        )}
+                    </div>
+                </div>
+
+                {uploadProgress > 0 && uploadProgress < 100 && (
+                    <div className="w-full bg-gray-200 rounded-full h-2.5 my-4">
+                        <div
+                            className="bg-brown h-2.5 rounded-full transition-all duration-300"
+                            style={{ width: `${uploadProgress}%` }}
+                        ></div>
+                        <p className="text-xs text-gray-500 mt-1 text-right">{uploadProgress}% uploaded</p>
+                    </div>
+                )}
+
+                {processing && (
+                    <div className="mt-8 bg-white p-6 rounded-lg shadow-sm border border-gray-200">
+                        <h3 className="font-medium text-lg text-gray-800 mb-4">Processing Your Resume</h3>
+
+                        <div className="mb-4">
+                            <div className="flex justify-between text-sm mb-1">
+                                <span>{processingStatus === 'analyzing' ? 'Analyzing your resume...' : 'Extracting resume content...'}</span>
+                                <span>{processingProgress}%</span>
                             </div>
-                            <button
-                                type="button"
-                                className="text-gray-400 hover:text-red-500 ml-2"
-                                onClick={(e) => {
-                                    e.stopPropagation();
-                                    setFile(null);
-                                }}
-                            >
-                                ✕
-                            </button>
+                            <div className="w-full bg-gray-200 rounded-full h-2.5">
+                                <div
+                                    className="bg-brown h-2.5 rounded-full transition-all duration-500 ease-in-out"
+                                    style={{ width: `${processingProgress}%` }}
+                                ></div>
+                            </div>
                         </div>
-                    ) : (
-                        <>
-                            <svg className="h-12 w-12 text-gray-400 mx-auto mb-4" fill="none" viewBox="0 0 24 24" stroke="currentColor">
-                                <path strokeLinecap="round" strokeLinejoin="round" strokeWidth={2} d="M7 16a4 4 0 01-.88-7.903A5 5 0 1115.9 6L16 6a5 5 0 011 9.9M15 13l-3-3m0 0l-3 3m3-3v12" />
-                            </svg>
-                            <p className="text-gray-700 mb-1">
-                                Drag file here or <span className="text-brown font-medium">browse</span>
-                            </p>
-                            <p className="text-sm text-gray-500">
-                                PDF, DOC, DOCX (Max 10MB)
-                            </p>
-                        </>
-                    )}
-                </div>
-
-                {uploadProgress > 0 && (
-                    <div className="w-full bg-gray-200 rounded-full h-2">
-                        <div
-                            className="bg-brown h-2 rounded-full transition-all duration-300"
-                            style={{ width: `${uploadProgress}%` }}
-                        />
+
+                        <div className="text-sm text-gray-600">
+                            <p>We are processing your resume to extract all the important information. Please wait...</p>
+                        </div>
+
+                        <div className="mt-4 flex items-center">
+                            <div className="animate-spin rounded-full h-4 w-4 border-t-2 border-brown mr-2"></div>
+                            <span className="text-sm text-gray-600">Please don't close this page</span>
+                        </div>
                     </div>
                 )}
 
                 <button
                     type="submit"
                     disabled={uploading || processing || !file}
-                    className={`w-full py-3 px-4 rounded-lg font-medium text-white transition-colors
-                        ${uploading || processing || !file
+                    className={`w-full flex justify-center py-3 px-4 border border-transparent rounded-lg shadow-sm text-sm font-medium text-white ${(uploading || processing || !file)
                         ? 'bg-gray-400 cursor-not-allowed'
-                        : 'bg-brown hover:bg-brown-dark'}`}
+                        : 'bg-brown hover:bg-brown-dark focus:outline-none focus:ring-2 focus:ring-offset-2 focus:ring-brown'
+                    } transition-colors duration-200`}
                 >
-                    {uploading ? 'Uploading...' : 'Upload Resume'}
+                    {uploading ? (
+                        <div className="flex items-center">
+                            <div className="animate-spin rounded-full h-4 w-4 border-t-2 border-b-2 border-white mr-2"></div>
+                            Uploading...
+                        </div>
+                    ) : (
+                        <div className="flex items-center">
+                            <svg xmlns="http://www.w3.org/2000/svg" className="h-5 w-5 mr-2" fill="none" viewBox="0 0 24 24" stroke="currentColor">
+                                <path strokeLinecap="round" strokeLinejoin="round" strokeWidth={2} d="M7 16a4 4 0 01-.88-7.903A5 5 0 1115.9 6L16 6a5 5 0 011 9.9M15 13l-3-3m0 0l-3 3m3-3v12" />
+                            </svg>
+                            Upload Resume
+                        </div>
+                    )}
                 </button>
             </form>
+
+            <div className="mt-6 border-t pt-4 border-gray-200">
+                <h4 className="text-sm font-medium text-gray-700 mb-2">Supported File Types</h4>
+                <ul className="text-xs text-gray-500 space-y-1 list-disc list-inside">
+                    <li>PDF Documents (.pdf) - Best compatibility</li>
+                    <li>Microsoft Word Documents (.doc, .docx)</li>
+                    <li>Plain Text Files (.txt)</li>
+                </ul>
+            </div>
         </div>
     );
 }