// src/server/services/textExtractor.js

const pdfParse = require('pdf-parse');
const mammoth = require('mammoth');

/**
 * Identifies the type of file based on the file extension or mime type
 * @param {string} filename - Original filename with extension
 * @param {string} mimeType - MIME type of the file
 * @returns {string|null} - Returns 'pdf', 'docx', 'doc', or null if unsupported
 */
function identifyFileType(filename, mimeType) {
    // Check by MIME type first (more reliable)
    if (mimeType === 'application/pdf') {
        return 'pdf';
    } else if (mimeType === 'application/vnd.openxmlformats-officedocument.wordprocessingml.document') {
        return 'docx';
    } else if (mimeType === 'application/msword') {
        return 'doc';
    } else if (mimeType === 'text/plain') {
        return 'txt';
    }

    // Fallback to extension check
    if (filename) {
        const extension = filename.split('.').pop().toLowerCase();
        if (extension === 'pdf') {
            return 'pdf';
        } else if (extension === 'docx') {
            return 'docx';
        } else if (extension === 'doc') {
            return 'doc';
        } else if (extension === 'txt') {
            return 'txt';
        }
    }

    return null; // Unsupported file type
}

/**
 * Extracts text content from a PDF buffer
 * @param {Buffer} buffer - PDF file as a buffer
 * @returns {Promise<{text: string, metadata: Object}>} - Extracted text content and metadata
 */
async function extractFromPdf(buffer) {
    try {
        // Validate buffer before processing
        if (!Buffer.isBuffer(buffer)) {
            throw new Error('Invalid PDF buffer format');
        }

        // Check minimum PDF length
        if (buffer.length < 100) {
            throw new Error('PDF file appears to be empty');
        }

        const data = await pdfParse(buffer);

        // Check if PDF has very little text, might be a scan
        if (data.text.trim().length < 100) {
            console.log('PDF has little text, might be a scanned document');
            return {
                text: data.text,
                metadata: {
                    pageCount: data.numpages,
                    author: data.info?.Author || '',
                    title: data.info?.Title || '',
                    creationDate: data.info?.CreationDate || '',
                    warningMsg: 'This PDF contains very little text and may be a scanned document.'
                }
            };
        }

        return {
            text: data.text,
            metadata: {
                pageCount: data.numpages,
                author: data.info?.Author || '',
                title: data.info?.Title || '',
                creationDate: data.info?.CreationDate || '',
            }
        };
    } catch (error) {
        console.error('Error extracting text from PDF:', error);
        throw new Error(`Failed to extract text from PDF: ${error.message}`);
    }
}

/**
 * Extracts text content from a DOCX buffer
 * @param {Buffer} buffer - DOCX file as a buffer
 * @returns {Promise<{text: string, metadata: Object}>} - Extracted text content and metadata
 */
async function extractFromDocx(buffer) {
    try {
        const result = await mammoth.extractRawText({ buffer });
        return {
            text: result.value,
            metadata: {
                warnings: result.messages,
            }
        };
    } catch (error) {
        console.error('Error extracting text from DOCX:', error);
        throw new Error(`Failed to extract text from DOCX: ${error.message}`);
    }
}

/**
 * Extracts text content from a DOC buffer (legacy Word format)
 * @param {Buffer} buffer - DOC file as a buffer
 * @returns {Promise<{text: string, metadata: Object}>} - Extracted text content or error message
 */
async function extractFromDoc(buffer) {
    try {
        // Attempt to use mammoth, which has limited DOC support
        const result = await mammoth.extractRawText({ buffer });
        return {
            text: result.value,
            metadata: {
                format: 'Legacy DOC format',
                warnings: result.messages,
            }
        };
    } catch (error) {
        console.error('Error extracting text from DOC:', error);
        throw new Error('Legacy DOC format has limited support. Please convert to DOCX for better results.');
    }
}

/**
 * Extracts text from a plain text file
 * @param {Buffer} buffer - Text file as a buffer
 * @returns {Promise<{text: string, metadata: Object}>} - Text content
 */
async function extractFromText(buffer) {
    try {
        const text = buffer.toString('utf8');
        return {
            text,
            metadata: {
                processingType: 'Direct text extraction'
            }
        };
    } catch (error) {
        console.error('Error extracting from text file:', error);
        throw new Error(`Text file extraction failed: ${error.message}`);
    }
}
<<<<<<< HEAD
=======


>>>>>>> 0e03e92d
/**
 * Extract text from various file types
 * @param {Buffer} buffer - The file as a buffer
 * @param {string} fileType - Type of file (pdf, docx, doc, txt)
 * @returns {Promise<Object>} - Extracted text and metadata
 */
async function extractText(buffer, fileType) {
    try {
        if (!buffer) {
            throw new Error('No file buffer provided');
        }

        console.log(`Extracting text from ${fileType.toUpperCase()} file:`);

        // For now, focus on PDF since that's the most common
        if (fileType.toLowerCase() === 'pdf') {
            const data = await pdfParse(buffer);

            return {
                text: data.text,
                metadata: {
                    pageCount: data.numpages || 0,
                    author: data.info?.Author || '',
                    title: data.info?.Title || '',
                    fileType: 'pdf'
                }
            };
        }
        else if (fileType.toLowerCase() === 'docx' || fileType.toLowerCase() === 'doc') {
            // For this quick fix, just return the buffer as a string
            // In production, use proper DOCX/DOC parser
            return {
                text: buffer.toString('utf8').replace(/[^\x20-\x7E\r\n]/g, ''),
                metadata: {
                    fileType: fileType.toLowerCase()
                }
            };
        }
        else if (fileType.toLowerCase() === 'txt') {
            return {
                text: buffer.toString('utf8'),
                metadata: {
                    fileType: 'txt'
                }
            };
        }
        else {
            throw new Error(`Unsupported file type: ${fileType}`);
        }
    } catch (error) {
        console.error('Error extracting text:', error);
        throw error;
    }
}

/**
 * Cleanup function to normalize extracted text
 * @param {string} text - Raw extracted text
 * @returns {string} - Normalized text
 */
function cleanupText(text) {
    if (!text) return '';

    return text
        // Replace multiple spaces with a single space
        .replace(/\s+/g, ' ')
        // Replace multiple newlines with at most 2
        .replace(/\n{3,}/g, '\n\n')
        // Remove non-printable characters
        .replace(/[\x00-\x09\x0B\x0C\x0E-\x1F\x7F]/g, '')
        // Replace tabs with spaces
        .replace(/\t/g, ' ')
        // Trim whitespace
        .trim();
}

/**
 * Validates the extraction result to ensure quality
 * @param {string} text - Extracted text
 * @param {Object} metadata - Extraction metadata
 * @returns {Object} - Validation result with potential warnings
 */
function validateExtractionResult(text, metadata) {
    const warnings = [];
    const result = { isValid: true, warnings };

    // Check for minimum text length
    if (!text || text.length < 50) {
        warnings.push('Extracted text is very short. File might be empty or contain mostly images.');
        result.isValid = text.length > 0;
    }

    // Check for text structure issues
    if (text && !text.includes('\n') && text.length > 500) {
        warnings.push('Text has no line breaks. Formatting may have been lost during extraction.');
    }

    // Check for potential encoding issues
    if (text && (text.includes('�') || text.includes('□'))) {
        warnings.push('Text contains replacement characters. There might be encoding issues.');
    }

    // PDF-specific checks
    if (metadata.pageCount === 1 && text.length < 200) {
        warnings.push('Single-page document with little text. May be a scan or image-based PDF.');
    }

    return result;
}

module.exports = {
    identifyFileType,
    extractText,
    cleanupText,
    validateExtractionResult
};<|MERGE_RESOLUTION|>--- conflicted
+++ resolved
@@ -148,11 +148,8 @@
         throw new Error(`Text file extraction failed: ${error.message}`);
     }
 }
-<<<<<<< HEAD
-=======
-
-
->>>>>>> 0e03e92d
+
+
 /**
  * Extract text from various file types
  * @param {Buffer} buffer - The file as a buffer
