// src/server/services/resumeParser.js

/**
 * Extract contact information from text
 */
function extractContactInfo(text) {
    // Basic patterns for email, phone, etc.
    const patterns = {
        email: /\b([a-zA-Z0-9._%+-]+@[a-zA-Z0-9.-]+\.[a-zA-Z]{2,})\b/gi,
        phone: /(?:\+?\d{1,3}[- ]?)?\(?(?:\d{3})\)?[- ]?(?:\d{3})[- ]?(?:\d{4})/g,
        linkedin: /(?:linkedin\.com\/(?:in|profile)\/[a-zA-Z0-9_-]+)/gi,
    };

    const contactInfo = {};

    // Extract using patterns
    for (const [key, pattern] of Object.entries(patterns)) {
        const matches = text.match(pattern);
        if (matches && matches.length > 0) {
            contactInfo[key] = matches[0];
        }
    }

    // Try to extract name from first few lines
    const lines = text.split('\n').slice(0, 5);
    for (const line of lines) {
        const trimmed = line.trim();
        if (trimmed && trimmed.length > 3 && trimmed.length < 40) {
            contactInfo.name = trimmed;
            break;
        }
    }

    return contactInfo;
}

/**
 * Extract skills from text using common keywords
 */
// function extractSkills(text) {
//     // Common skill keywords
//     const skillsDatabase = {
//         programmingLanguages: [
//             'javascript', 'python', 'java', 'c++', 'c#', 'php', 'ruby', 'swift', 'kotlin',
//             'go', 'rust', 'scala', 'typescript', 'perl', 'r', 'matlab', 'bash', 'powershell',
//             'assembly', 'objective-c', 'dart', 'julia', 'haskell', 'clojure', 'groovy', 'cobol'
//         ],
//         webTechnologies: [
//             'html', 'css', 'react', 'angular', 'vue', 'node', 'express', 'django', 'flask',
//             'spring', 'laravel', 'asp.net', 'jquery', 'bootstrap', 'tailwind', 'sass',
//             'less', 'webpack', 'babel', 'graphql', 'rest', 'soap', 'pwa', 'spa', 'ssr',
//             'next.js', 'gatsby', 'svelte', 'webgl', 'web components'
//         ],
//         databases: [
//             'sql', 'nosql', 'mysql', 'postgresql', 'mongodb', 'firebase', 'dynamodb',
//             'cassandra', 'redis', 'oracle', 'sqlite', 'mariadb', 'couchdb', 'elasticsearch',
//             'neo4j', 'supabase'
//         ],
//         cloudServices: [
//             'aws', 'azure', 'google cloud', 'gcp', 'heroku', 'digitalocean', 'netlify',
//             'vercel', 'cloudflare', 'lambda', 'ec2', 's3', 'rds', 'fargate', 'eks', 'ecs'
//         ],
//         devOpsTools: [
//             'git', 'docker', 'kubernetes', 'jenkins', 'circleci', 'travis ci', 'github actions',
//             'ansible', 'terraform', 'prometheus', 'grafana', 'elk stack', 'gitlab ci',
//             'bitbucket pipelines'
//         ],
//         softSkills: [
//             'communication', 'leadership', 'teamwork', 'problem solving', 'time management',
//             'critical thinking', 'adaptability', 'creativity', 'emotional intelligence',
//             'conflict resolution', 'decision making', 'project management', 'negotiation',
//             'presentation', 'public speaking'
//         ]
//     };
//
//     // Flatten the skills list
//     const allSkills = Object.values(skillsDatabase).flat();
//
//     // Extract skills using more advanced pattern matching
//     const foundSkills = [];
//     const textLower = text.toLowerCase();
//
//     // Pattern-based extraction
//     for (const skill of allSkills) {
//         // Use word boundary to match whole words
//         const pattern = new RegExp(`\\b${skill.replace(/[.*+?^${}()|[\]\\]/g, '\\$&')}\\b`, 'i');
//
//         if (pattern.test(textLower)) {
//             // If not already found
//             if (!foundSkills.includes(skill)) {
//                 foundSkills.push(skill);
//             }
//         }
//     }
//
//     // Extract skills listed in bullet points
//     const bulletPointPattern = /[•\-*]\s*([^•\-*\n]+)/g;
//     let match;
//     while ((match = bulletPointPattern.exec(text)) !== null) {
//         const bulletPoint = match[1].trim().toLowerCase();
//
//         // Check if this bullet point might be a skill not in our database
//         if (
//             bulletPoint.length < 30 && // Not too long
//             !bulletPoint.includes(' and ') && // Not a compound phrase
//             bulletPoint.split(' ').length <= 3 && // Max 3 words
//             !foundSkills.some(skill => bulletPoint.includes(skill.toLowerCase())) // Not already found
//         ) {
//             // Add capitalized version
//             foundSkills.push(bulletPoint.replace(/\b\w/g, l => l.toUpperCase()));
//         }
//     }
//
//     return foundSkills;
// }
function extractSkills(text) {
<<<<<<< HEAD
    const foundSkills = []; // Initialize the array
    const bulletPointPattern = /([•\-*▶]|\d+\.)\s*([^•\-*\n]+)/gi;
    let match;

    const normalizeSkill = skill => skill
        .replace(/:\s*$/, '')
        .replace(/^[\d\.\-\*▶ ]+/, '')
        .trim()
        .toLowerCase();

    const isValidSkill = skill =>
        skill.length > 2 &&
        skill.length < 50 &&
        !/\d{3,}/.test(skill) &&
        !/http(s)?:\/\//i.test(skill);

    while ((match = bulletPointPattern.exec(text)) !== null) {
        const rawSkill = match[2].trim();
        const normalizedSkill = normalizeSkill(rawSkill);

        if (isValidSkill(normalizedSkill)) {
            const formattedSkill = normalizedSkill
                .split(' ')
                .map(word => word.charAt(0).toUpperCase() + word.slice(1))
                .join(' ');

            if (!foundSkills.includes(formattedSkill)) {
                foundSkills.push(formattedSkill);
            }
        }
    }

    return foundSkills; // Add return statement
=======
    const commonSkills = [
        'javascript', 'python', 'java', 'html', 'css', 'react', 'node', 'express',
        'mongodb', 'sql', 'nosql', 'git', 'github', 'aws', 'docker', 'kubernetes',
        'typescript', 'angular', 'vue', 'php', 'c++', 'c#', 'ruby', 'swift',
        'flutter', 'react native', 'android', 'ios', 'figma', 'photoshop',
        'illustrator', 'adobe', 'leadership', 'communication', 'teamwork', 'agile'
    ];

    const foundSkills = [];
    const textLower = text.toLowerCase();

    for (const skill of commonSkills) {
        if (textLower.includes(skill)) {
            foundSkills.push(skill);
        }
    }

    return foundSkills;
}

/**
 * Identify sections in resume text
 */
function identifySections(text) {
    const sections = {};
    const lines = text.split('\n');

    // Simple section detection
    let currentSection = 'header';
    sections[currentSection] = [];

    const sectionKeywords = {
        education: ['education', 'academic', 'university', 'college', 'school', 'degree'],
        experience: ['experience', 'employment', 'work history', 'professional'],
        skills: ['skills', 'abilities', 'competencies'],
        projects: ['projects', 'portfolio'],
        certifications: ['certifications', 'licenses', 'credentials']
    };

    for (const line of lines) {
        const lineLower = line.toLowerCase().trim();

        // Check if this line is a section header
        let foundSection = false;
        for (const [section, keywords] of Object.entries(sectionKeywords)) {
            if (keywords.some(keyword => lineLower.includes(keyword))) {
                currentSection = section;
                if (!sections[currentSection]) {
                    sections[currentSection] = [];
                }
                foundSection = true;
                break;
            }
        }

        if (!foundSection) {
            if (!sections[currentSection]) {
                sections[currentSection] = [];
            }
            sections[currentSection].push(line);
        }
    }

    // Convert arrays to strings
    const result = {};
    for (const [section, lines] of Object.entries(sections)) {
        if (lines.length > 0) {
            result[section] = lines.join('\n');
        }
    }

    return result;
>>>>>>> 0e03e92d
}



/**
 * Main parsing function
 */
function parseResumeText(text) {
    const sections = identifySections(text);
<<<<<<< HEAD
    const contactInfo = extractContactInfo(sections.header || text);
    const skills = extractSkills(sections.skills || text);
=======
    const contactInfo = extractContactInfo(text);
    const skills = extractSkills(text);
>>>>>>> 0e03e92d

    return {
        contactInfo,
        skills,
        sections,
        rawText: text,
        metadata: {
            sectionCount: Object.keys(sections).length,
            skillCount: skills.length
        }
    };
<<<<<<< HEAD
}
/**
 * Process a resume file to extract and parse its content
 * @param {Buffer} fileBuffer - The resume file buffer
 * @param {string} fileType - File type (pdf, docx, etc.)
 * @param {string} fileName - Original filename
 * @returns {Promise<Object>} - Processing result with extracted data
 */
// src/server/services/resumeParser.js
async function processResume(fileBuffer, fileType) {
    try {
        // Allow txt files in validation
        if (!['pdf', 'docx', 'doc', 'txt'].includes(fileType.toLowerCase())) {
            throw new Error('Unsupported file type');
        }

        // Add file size validation
        if (fileBuffer.length > 10 * 1024 * 1024) {
            throw new Error('File size exceeds 10MB limit');
        }

        // Rest of the processing logic...
    } catch (error) {
        console.error('Processing error:', error);
        return {
            success: false,
            error: error.message,
            errorType: 'VALIDATION_ERROR'
        };
    }
}

module.exports = {
    processResume,
=======
}

module.exports = {
>>>>>>> 0e03e92d
    parseResumeText,
    extractContactInfo,
    extractSkills,
    identifySections
};<|MERGE_RESOLUTION|>--- conflicted
+++ resolved
@@ -37,118 +37,7 @@
 /**
  * Extract skills from text using common keywords
  */
-// function extractSkills(text) {
-//     // Common skill keywords
-//     const skillsDatabase = {
-//         programmingLanguages: [
-//             'javascript', 'python', 'java', 'c++', 'c#', 'php', 'ruby', 'swift', 'kotlin',
-//             'go', 'rust', 'scala', 'typescript', 'perl', 'r', 'matlab', 'bash', 'powershell',
-//             'assembly', 'objective-c', 'dart', 'julia', 'haskell', 'clojure', 'groovy', 'cobol'
-//         ],
-//         webTechnologies: [
-//             'html', 'css', 'react', 'angular', 'vue', 'node', 'express', 'django', 'flask',
-//             'spring', 'laravel', 'asp.net', 'jquery', 'bootstrap', 'tailwind', 'sass',
-//             'less', 'webpack', 'babel', 'graphql', 'rest', 'soap', 'pwa', 'spa', 'ssr',
-//             'next.js', 'gatsby', 'svelte', 'webgl', 'web components'
-//         ],
-//         databases: [
-//             'sql', 'nosql', 'mysql', 'postgresql', 'mongodb', 'firebase', 'dynamodb',
-//             'cassandra', 'redis', 'oracle', 'sqlite', 'mariadb', 'couchdb', 'elasticsearch',
-//             'neo4j', 'supabase'
-//         ],
-//         cloudServices: [
-//             'aws', 'azure', 'google cloud', 'gcp', 'heroku', 'digitalocean', 'netlify',
-//             'vercel', 'cloudflare', 'lambda', 'ec2', 's3', 'rds', 'fargate', 'eks', 'ecs'
-//         ],
-//         devOpsTools: [
-//             'git', 'docker', 'kubernetes', 'jenkins', 'circleci', 'travis ci', 'github actions',
-//             'ansible', 'terraform', 'prometheus', 'grafana', 'elk stack', 'gitlab ci',
-//             'bitbucket pipelines'
-//         ],
-//         softSkills: [
-//             'communication', 'leadership', 'teamwork', 'problem solving', 'time management',
-//             'critical thinking', 'adaptability', 'creativity', 'emotional intelligence',
-//             'conflict resolution', 'decision making', 'project management', 'negotiation',
-//             'presentation', 'public speaking'
-//         ]
-//     };
-//
-//     // Flatten the skills list
-//     const allSkills = Object.values(skillsDatabase).flat();
-//
-//     // Extract skills using more advanced pattern matching
-//     const foundSkills = [];
-//     const textLower = text.toLowerCase();
-//
-//     // Pattern-based extraction
-//     for (const skill of allSkills) {
-//         // Use word boundary to match whole words
-//         const pattern = new RegExp(`\\b${skill.replace(/[.*+?^${}()|[\]\\]/g, '\\$&')}\\b`, 'i');
-//
-//         if (pattern.test(textLower)) {
-//             // If not already found
-//             if (!foundSkills.includes(skill)) {
-//                 foundSkills.push(skill);
-//             }
-//         }
-//     }
-//
-//     // Extract skills listed in bullet points
-//     const bulletPointPattern = /[•\-*]\s*([^•\-*\n]+)/g;
-//     let match;
-//     while ((match = bulletPointPattern.exec(text)) !== null) {
-//         const bulletPoint = match[1].trim().toLowerCase();
-//
-//         // Check if this bullet point might be a skill not in our database
-//         if (
-//             bulletPoint.length < 30 && // Not too long
-//             !bulletPoint.includes(' and ') && // Not a compound phrase
-//             bulletPoint.split(' ').length <= 3 && // Max 3 words
-//             !foundSkills.some(skill => bulletPoint.includes(skill.toLowerCase())) // Not already found
-//         ) {
-//             // Add capitalized version
-//             foundSkills.push(bulletPoint.replace(/\b\w/g, l => l.toUpperCase()));
-//         }
-//     }
-//
-//     return foundSkills;
-// }
 function extractSkills(text) {
-<<<<<<< HEAD
-    const foundSkills = []; // Initialize the array
-    const bulletPointPattern = /([•\-*▶]|\d+\.)\s*([^•\-*\n]+)/gi;
-    let match;
-
-    const normalizeSkill = skill => skill
-        .replace(/:\s*$/, '')
-        .replace(/^[\d\.\-\*▶ ]+/, '')
-        .trim()
-        .toLowerCase();
-
-    const isValidSkill = skill =>
-        skill.length > 2 &&
-        skill.length < 50 &&
-        !/\d{3,}/.test(skill) &&
-        !/http(s)?:\/\//i.test(skill);
-
-    while ((match = bulletPointPattern.exec(text)) !== null) {
-        const rawSkill = match[2].trim();
-        const normalizedSkill = normalizeSkill(rawSkill);
-
-        if (isValidSkill(normalizedSkill)) {
-            const formattedSkill = normalizedSkill
-                .split(' ')
-                .map(word => word.charAt(0).toUpperCase() + word.slice(1))
-                .join(' ');
-
-            if (!foundSkills.includes(formattedSkill)) {
-                foundSkills.push(formattedSkill);
-            }
-        }
-    }
-
-    return foundSkills; // Add return statement
-=======
     const commonSkills = [
         'javascript', 'python', 'java', 'html', 'css', 'react', 'node', 'express',
         'mongodb', 'sql', 'nosql', 'git', 'github', 'aws', 'docker', 'kubernetes',
@@ -221,74 +110,25 @@
     }
 
     return result;
->>>>>>> 0e03e92d
 }
-
-
 
 /**
  * Main parsing function
  */
 function parseResumeText(text) {
     const sections = identifySections(text);
-<<<<<<< HEAD
-    const contactInfo = extractContactInfo(sections.header || text);
-    const skills = extractSkills(sections.skills || text);
-=======
     const contactInfo = extractContactInfo(text);
     const skills = extractSkills(text);
->>>>>>> 0e03e92d
 
     return {
         contactInfo,
         skills,
         sections,
-        rawText: text,
-        metadata: {
-            sectionCount: Object.keys(sections).length,
-            skillCount: skills.length
-        }
+        rawText: text
     };
-<<<<<<< HEAD
-}
-/**
- * Process a resume file to extract and parse its content
- * @param {Buffer} fileBuffer - The resume file buffer
- * @param {string} fileType - File type (pdf, docx, etc.)
- * @param {string} fileName - Original filename
- * @returns {Promise<Object>} - Processing result with extracted data
- */
-// src/server/services/resumeParser.js
-async function processResume(fileBuffer, fileType) {
-    try {
-        // Allow txt files in validation
-        if (!['pdf', 'docx', 'doc', 'txt'].includes(fileType.toLowerCase())) {
-            throw new Error('Unsupported file type');
-        }
-
-        // Add file size validation
-        if (fileBuffer.length > 10 * 1024 * 1024) {
-            throw new Error('File size exceeds 10MB limit');
-        }
-
-        // Rest of the processing logic...
-    } catch (error) {
-        console.error('Processing error:', error);
-        return {
-            success: false,
-            error: error.message,
-            errorType: 'VALIDATION_ERROR'
-        };
-    }
 }
 
 module.exports = {
-    processResume,
-=======
-}
-
-module.exports = {
->>>>>>> 0e03e92d
     parseResumeText,
     extractContactInfo,
     extractSkills,
