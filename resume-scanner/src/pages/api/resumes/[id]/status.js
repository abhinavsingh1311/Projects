// pages/api/resumes/[id]/status.js
<<<<<<< HEAD
import { supabaseAdmin } from '@/server/config/database_connection';

export default async function handler(req, res) {
=======

import {supabaseAdmin} from "@/server/config/database_connection";

export default async function handler(req, res) {
    // CORS headers
>>>>>>> 0e03e92d
    res.setHeader('Access-Control-Allow-Origin', '*');
    res.setHeader('Access-Control-Allow-Methods', 'GET, OPTIONS');
    res.setHeader('Access-Control-Allow-Headers', 'Content-Type, Authorization');

    if (req.method === 'OPTIONS') return res.status(200).end();
    if (req.method !== 'GET') return res.status(405).json({ error: 'Method not allowed' });

    try {
        const { id } = req.query;
        const token = req.headers.authorization?.split(' ')[1];

<<<<<<< HEAD
        // Validate user
        const { data: { user }, error: authError } = await supabaseAdmin.auth.getUser(token);
        if (!user || authError) return res.status(401).json({ error: 'Unauthorized' });

        // Get resume status
        const { data: resume, error: dbError } = await supabaseAdmin
            .from('resumes')
            .select('status, processing_error')
            .eq('id', id)
            .single();

=======
        // Check for the auth header
        const authHeader = req.headers.authorization;
        let token;

        if (authHeader && authHeader.startsWith('Bearer ')) {
            token = authHeader.split(' ')[1];
        } else {
            return res.status(401).json({ error: 'Authentication required' });
        }

        // Validate user with the token
        const { data: { user }, error: authError } = await supabaseAdmin.auth.getUser(token);

        if (!user || authError) {
            return res.status(401).json({ error: 'Unauthorized' });
        }

        // Get resume status
        const { data: resume, error: dbError } = await supabaseAdmin
            .from('resumes')
            .select('status, processing_error')
            .eq('id', id)
            .single();

>>>>>>> 0e03e92d
        if (dbError) {
            return res.status(404).json({
                error: 'Resume not found',
                code: 'RESUME_NOT_FOUND'
            });
        }

        return res.status(200).json({
            status: resume.status,
            error: resume.processing_error,
<<<<<<< HEAD
            progressPercentage: calculateProgress(resume.status) // Implement your progress logic
=======
            progressPercentage: calculateProgress(resume.status)
>>>>>>> 0e03e92d
        });

    } catch (error) {
        console.error('Status check error:', error);
        return res.status(500).json({ error: 'Internal server error' });
    }
}

// Simple progress calculation function
function calculateProgress(status) {
    switch(status) {
        case 'uploaded': return 10;
        case 'parsing': return 40;
        case 'parsed': return 70;
        case 'analyzing': return 85;
        case 'analyzed':
        case 'completed': return 100;
        case 'failed': return 0;
        default: return 25;
    }
}<|MERGE_RESOLUTION|>--- conflicted
+++ resolved
@@ -1,15 +1,9 @@
 // pages/api/resumes/[id]/status.js
-<<<<<<< HEAD
-import { supabaseAdmin } from '@/server/config/database_connection';
-
-export default async function handler(req, res) {
-=======
 
 import {supabaseAdmin} from "@/server/config/database_connection";
 
 export default async function handler(req, res) {
     // CORS headers
->>>>>>> 0e03e92d
     res.setHeader('Access-Control-Allow-Origin', '*');
     res.setHeader('Access-Control-Allow-Methods', 'GET, OPTIONS');
     res.setHeader('Access-Control-Allow-Headers', 'Content-Type, Authorization');
@@ -19,21 +13,7 @@
 
     try {
         const { id } = req.query;
-        const token = req.headers.authorization?.split(' ')[1];
 
-<<<<<<< HEAD
-        // Validate user
-        const { data: { user }, error: authError } = await supabaseAdmin.auth.getUser(token);
-        if (!user || authError) return res.status(401).json({ error: 'Unauthorized' });
-
-        // Get resume status
-        const { data: resume, error: dbError } = await supabaseAdmin
-            .from('resumes')
-            .select('status, processing_error')
-            .eq('id', id)
-            .single();
-
-=======
         // Check for the auth header
         const authHeader = req.headers.authorization;
         let token;
@@ -58,7 +38,6 @@
             .eq('id', id)
             .single();
 
->>>>>>> 0e03e92d
         if (dbError) {
             return res.status(404).json({
                 error: 'Resume not found',
@@ -69,11 +48,7 @@
         return res.status(200).json({
             status: resume.status,
             error: resume.processing_error,
-<<<<<<< HEAD
-            progressPercentage: calculateProgress(resume.status) // Implement your progress logic
-=======
             progressPercentage: calculateProgress(resume.status)
->>>>>>> 0e03e92d
         });
 
     } catch (error) {
